package main

import (
	"context"
	"fmt"
	"io"
	stdlog "log"
	"os"
	"os/signal"
	"syscall"

	"github.com/ernesto-jimenez/httplogger"
	"github.com/github/github-mcp-server/pkg/github"
	"github.com/github/github-mcp-server/pkg/log"
	iolog "github.com/github/github-mcp-server/pkg/log"
	"github.com/github/github-mcp-server/pkg/translations"
	gogithub "github.com/google/go-github/v69/github"
	"github.com/mark3labs/mcp-go/server"
	"github.com/shurcooL/githubv4"
	"github.com/sirupsen/logrus"
	"github.com/spf13/cobra"
	"github.com/spf13/viper"
	"golang.org/x/oauth2"
)

var version = "version"
var commit = "commit"
var date = "date"

var (
	rootCmd = &cobra.Command{
		Use:     "server",
		Short:   "GitHub MCP Server",
		Long:    `A GitHub MCP server that handles various tools and resources.`,
		Version: fmt.Sprintf("%s (%s) %s", version, commit, date),
	}

	stdioCmd = &cobra.Command{
		Use:   "stdio",
		Short: "Start stdio server",
		Long:  `Start a server that communicates via standard input/output streams using JSON-RPC messages.`,
		Run: func(_ *cobra.Command, _ []string) {
			logFile := viper.GetString("log-file")
			readOnly := viper.GetBool("read-only")
			exportTranslations := viper.GetBool("export-translations")
			logger, err := initLogger(logFile)
			if err != nil {
				stdlog.Fatal("Failed to initialize logger:", err)
			}
			logCommands := viper.GetBool("enable-command-logging")
			cfg := runConfig{
				readOnly:           readOnly,
				logger:             logger,
				logCommands:        logCommands,
				exportTranslations: exportTranslations,
			}
			if err := runStdioServer(cfg); err != nil {
				stdlog.Fatal("failed to run stdio server:", err)
			}
		},
	}
)

func init() {
	cobra.OnInitialize(initConfig)

	// Add global flags that will be shared by all commands
	rootCmd.PersistentFlags().Bool("read-only", false, "Restrict the server to read-only operations")
	rootCmd.PersistentFlags().String("log-file", "", "Path to log file")
	rootCmd.PersistentFlags().Bool("enable-command-logging", false, "When enabled, the server will log all command requests and responses to the log file")
	rootCmd.PersistentFlags().Bool("export-translations", false, "Save translations to a JSON file")
	rootCmd.PersistentFlags().String("gh-host", "", "Specify the GitHub hostname (for GitHub Enterprise etc.)")

	// Bind flag to viper
	_ = viper.BindPFlag("read-only", rootCmd.PersistentFlags().Lookup("read-only"))
	_ = viper.BindPFlag("log-file", rootCmd.PersistentFlags().Lookup("log-file"))
	_ = viper.BindPFlag("enable-command-logging", rootCmd.PersistentFlags().Lookup("enable-command-logging"))
	_ = viper.BindPFlag("export-translations", rootCmd.PersistentFlags().Lookup("export-translations"))
	_ = viper.BindPFlag("gh-host", rootCmd.PersistentFlags().Lookup("gh-host"))

	// Add subcommands
	rootCmd.AddCommand(stdioCmd)
}

func initConfig() {
	// Initialize Viper configuration
	viper.SetEnvPrefix("APP")
	viper.AutomaticEnv()
}

func initLogger(outPath string) (*logrus.Logger, error) {
	if outPath == "" {
		return logrus.New(), nil
	}

	file, err := os.OpenFile(outPath, os.O_CREATE|os.O_WRONLY|os.O_APPEND, 0666)
	if err != nil {
		return nil, fmt.Errorf("failed to open log file: %w", err)
	}

	logger := logrus.New()
	logger.SetLevel(logrus.DebugLevel)
	logger.SetOutput(file)

	return logger, nil
}

type runConfig struct {
	readOnly           bool
	logger             *logrus.Logger
	logCommands        bool
	exportTranslations bool
}

func runStdioServer(cfg runConfig) error {
	// Create app context
	ctx, stop := signal.NotifyContext(context.Background(), os.Interrupt, syscall.SIGTERM)
	defer stop()

	// Create GH client
	token := os.Getenv("GITHUB_PERSONAL_ACCESS_TOKEN")
	if token == "" {
		cfg.logger.Fatal("GITHUB_PERSONAL_ACCESS_TOKEN not set")
	}

	ghClient := gogithub.NewClient(nil).WithAuthToken(token)
	ghClient.UserAgent = fmt.Sprintf("github-mcp-server/%s", version)

	// Check GH_HOST env var first, then fall back to viper config
	host := os.Getenv("GH_HOST")
	if host == "" {
		host = viper.GetString("gh-host")
	}

	if host != "" {
		var err error
		ghClient, err = ghClient.WithEnterpriseURLs(host, host)
		if err != nil {
			return fmt.Errorf("failed to create GitHub client with host: %w", err)
		}
	}

	src := oauth2.StaticTokenSource(
		&oauth2.Token{AccessToken: token},
	)

	httpLogger := log.NewHTTPLogger(cfg.logger)
	httpClient := oauth2.NewClient(context.Background(), src)
	httpClient.Transport = httplogger.NewLoggedTransport(httpClient.Transport, httpLogger)
	gqlClient := githubv4.NewClient(httpClient)

	t, dumpTranslations := translations.TranslationHelper()

	getClient := func(_ context.Context) (*gogithub.Client, error) {
		return ghClient, nil // closing over client
	}
	// Create
<<<<<<< HEAD
	ghServer := github.NewServer(ghClient, gqlClient, cfg.readOnly, cfg.logger, t)
=======
	ghServer := github.NewServer(getClient, version, cfg.readOnly, t)
>>>>>>> 919a10c1
	stdioServer := server.NewStdioServer(ghServer)

	stdLogger := stdlog.New(cfg.logger.Writer(), "stdioserver", 0)
	stdioServer.SetErrorLogger(stdLogger)

	if cfg.exportTranslations {
		// Once server is initialized, all translations are loaded
		dumpTranslations()
	}

	// Start listening for messages
	errC := make(chan error, 1)
	go func() {
		in, out := io.Reader(os.Stdin), io.Writer(os.Stdout)

		if cfg.logCommands {
			loggedIO := iolog.NewIOLogger(in, out, cfg.logger)
			in, out = loggedIO, loggedIO
		}

		errC <- stdioServer.Listen(ctx, in, out)
	}()

	// Output github-mcp-server string
	_, _ = fmt.Fprintf(os.Stderr, "GitHub MCP Server running on stdio\n")

	// Wait for shutdown signal
	select {
	case <-ctx.Done():
		cfg.logger.Infof("shutting down server...")
	case err := <-errC:
		if err != nil {
			return fmt.Errorf("error running server: %w", err)
		}
	}

	return nil
}

func main() {
	if err := rootCmd.Execute(); err != nil {
		fmt.Println(err)
		os.Exit(1)
	}
}<|MERGE_RESOLUTION|>--- conflicted
+++ resolved
@@ -155,11 +155,7 @@
 		return ghClient, nil // closing over client
 	}
 	// Create
-<<<<<<< HEAD
-	ghServer := github.NewServer(ghClient, gqlClient, cfg.readOnly, cfg.logger, t)
-=======
-	ghServer := github.NewServer(getClient, version, cfg.readOnly, t)
->>>>>>> 919a10c1
+	ghServer := github.NewServer(getClient, gqlClient, version, cfg.readOnly, cfg.logger, t)
 	stdioServer := server.NewStdioServer(ghServer)
 
 	stdLogger := stdlog.New(cfg.logger.Writer(), "stdioserver", 0)
