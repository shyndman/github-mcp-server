package github

import (
	"context"
	"encoding/json"
	"errors"
	"fmt"
	"io"
	"net/http"

	"github.com/github/github-mcp-server/pkg/translations"
	"github.com/google/go-github/v69/github"
	"github.com/mark3labs/mcp-go/mcp"
	"github.com/mark3labs/mcp-go/server"
	"github.com/shurcooL/githubv4"
	"github.com/sirupsen/logrus"
)

type GetClientFn func(context.Context) (*github.Client, error)

// NewServer creates a new GitHub MCP server with the specified GH client and logger.
<<<<<<< HEAD
func NewServer(gh *github.Client, gql *githubv4.Client, readOnly bool, logger *logrus.Logger, t translations.TranslationHelperFunc) *server.MCPServer {
=======
func NewServer(getClient GetClientFn, version string, readOnly bool, t translations.TranslationHelperFunc) *server.MCPServer {
>>>>>>> 919a10c1
	// Create a new MCP server
	s := server.NewMCPServer(
		"github-mcp-server",
		version,
		server.WithResourceCapabilities(true, true),
		server.WithLogging())

	// Add GitHub Resources
<<<<<<< HEAD
	s.AddResourceTemplate(getRepositoryResourceContent(gh, t))
	s.AddResourceTemplate(getRepositoryResourceBranchContent(gh, t))
	s.AddResourceTemplate(getRepositoryResourceCommitContent(gh, t))
	s.AddResourceTemplate(getRepositoryResourceTagContent(gh, t))
	s.AddResourceTemplate(getRepositoryResourcePrContent(gh, t))

	// Add GitHub tools - Issues
	s.AddTool(getIssue(gh, t))
	s.AddTool(searchIssues(gh, t))
	s.AddTool(listIssues(gh, t))
	if !readOnly {
		s.AddTool(createIssue(gh, t))
		s.AddTool(addIssueComment(gh, t))
		s.AddTool(createIssue(gh, t))
		s.AddTool(updateIssue(gh, t))
	}

	// Add GitHub tools - Pull Requests
	s.AddTool(getPullRequest(gh, t))
	s.AddTool(listPullRequests(gh, t))
	s.AddTool(getPullRequestFiles(gh, t))
	s.AddTool(getPullRequestStatus(gh, t))
	s.AddTool(getPullRequestComments(gh, t))
	s.AddTool(getPullRequestReviews(gh, t))
	s.AddTool(waitForPullRequestChecks(s, gh, t))
	s.AddTool(waitForPullRequestReview(s, gh, gql, logger, t))

	if !readOnly {
		s.AddTool(mergePullRequest(gh, t))
		s.AddTool(updatePullRequestBranch(gh, t))
		s.AddTool(createPullRequestReview(gh, t))
		s.AddTool(replyToReviewComment(gh, t))
		s.AddTool(createPullRequest(gh, t))
	}

	// Add GitHub tools - Repositories
	s.AddTool(searchRepositories(gh, t))
	s.AddTool(getFileContents(gh, t))
	s.AddTool(listCommits(gh, t))
	if !readOnly {
		s.AddTool(createOrUpdateFile(gh, t))
		s.AddTool(createRepository(gh, t))
		s.AddTool(forkRepository(gh, t))
		s.AddTool(createBranch(gh, t))
		s.AddTool(pushFiles(gh, t))
	}

	// Add GitHub tools - Search
	s.AddTool(searchCode(gh, t))
	s.AddTool(searchUsers(gh, t))

	// Add GitHub tools - Users
	s.AddTool(getMe(gh, t))

	// Add GitHub tools - Code Scanning
	s.AddTool(getCodeScanningAlert(gh, t))
	s.AddTool(listCodeScanningAlerts(gh, t))
=======
	s.AddResourceTemplate(GetRepositoryResourceContent(getClient, t))
	s.AddResourceTemplate(GetRepositoryResourceBranchContent(getClient, t))
	s.AddResourceTemplate(GetRepositoryResourceCommitContent(getClient, t))
	s.AddResourceTemplate(GetRepositoryResourceTagContent(getClient, t))
	s.AddResourceTemplate(GetRepositoryResourcePrContent(getClient, t))

	// Add GitHub tools - Issues
	s.AddTool(GetIssue(getClient, t))
	s.AddTool(SearchIssues(getClient, t))
	s.AddTool(ListIssues(getClient, t))
	s.AddTool(GetIssueComments(getClient, t))
	if !readOnly {
		s.AddTool(CreateIssue(getClient, t))
		s.AddTool(AddIssueComment(getClient, t))
		s.AddTool(UpdateIssue(getClient, t))
	}

	// Add GitHub tools - Pull Requests
	s.AddTool(GetPullRequest(getClient, t))
	s.AddTool(ListPullRequests(getClient, t))
	s.AddTool(GetPullRequestFiles(getClient, t))
	s.AddTool(GetPullRequestStatus(getClient, t))
	s.AddTool(GetPullRequestComments(getClient, t))
	s.AddTool(GetPullRequestReviews(getClient, t))
	if !readOnly {
		s.AddTool(MergePullRequest(getClient, t))
		s.AddTool(UpdatePullRequestBranch(getClient, t))
		s.AddTool(CreatePullRequestReview(getClient, t))
		s.AddTool(CreatePullRequest(getClient, t))
		s.AddTool(UpdatePullRequest(getClient, t))
	}

	// Add GitHub tools - Repositories
	s.AddTool(SearchRepositories(getClient, t))
	s.AddTool(GetFileContents(getClient, t))
	s.AddTool(GetCommit(getClient, t))
	s.AddTool(ListCommits(getClient, t))
	if !readOnly {
		s.AddTool(CreateOrUpdateFile(getClient, t))
		s.AddTool(CreateRepository(getClient, t))
		s.AddTool(ForkRepository(getClient, t))
		s.AddTool(CreateBranch(getClient, t))
		s.AddTool(PushFiles(getClient, t))
	}

	// Add GitHub tools - Search
	s.AddTool(SearchCode(getClient, t))
	s.AddTool(SearchUsers(getClient, t))

	// Add GitHub tools - Users
	s.AddTool(GetMe(getClient, t))

	// Add GitHub tools - Code Scanning
	s.AddTool(GetCodeScanningAlert(getClient, t))
	s.AddTool(ListCodeScanningAlerts(getClient, t))
>>>>>>> 919a10c1
	return s
}

// GetMe creates a tool to get details of the authenticated user.
func GetMe(getClient GetClientFn, t translations.TranslationHelperFunc) (tool mcp.Tool, handler server.ToolHandlerFunc) {
	return mcp.NewTool("get_me",
			mcp.WithDescription(t("TOOL_GET_ME_DESCRIPTION", "Get details of the authenticated GitHub user. Use this when a request include \"me\", \"my\"...")),
			mcp.WithString("reason",
				mcp.Description("Optional: reason the session was created"),
			),
		),
		func(ctx context.Context, _ mcp.CallToolRequest) (*mcp.CallToolResult, error) {
			client, err := getClient(ctx)
			if err != nil {
				return nil, fmt.Errorf("failed to get GitHub client: %w", err)
			}
			user, resp, err := client.Users.Get(ctx, "")
			if err != nil {
				return nil, fmt.Errorf("failed to get user: %w", err)
			}
			defer func() { _ = resp.Body.Close() }()

			if resp.StatusCode != http.StatusOK {
				body, err := io.ReadAll(resp.Body)
				if err != nil {
					return nil, fmt.Errorf("failed to read response body: %w", err)
				}
				return mcp.NewToolResultError(fmt.Sprintf("failed to get user: %s", string(body))), nil
			}

			r, err := json.Marshal(user)
			if err != nil {
				return nil, fmt.Errorf("failed to marshal user: %w", err)
			}

			return mcp.NewToolResultText(string(r)), nil
		}
}

// OptionalParamOK is a helper function that can be used to fetch a requested parameter from the request.
// It returns the value, a boolean indicating if the parameter was present, and an error if the type is wrong.
func OptionalParamOK[T any](r mcp.CallToolRequest, p string) (value T, ok bool, err error) {
	// Check if the parameter is present in the request
	val, exists := r.Params.Arguments[p]
	if !exists {
		// Not present, return zero value, false, no error
		return
	}

	// Check if the parameter is of the expected type
	value, ok = val.(T)
	if !ok {
		// Present but wrong type
		err = fmt.Errorf("parameter %s is not of type %T, is %T", p, value, val)
		ok = true // Set ok to true because the parameter *was* present, even if wrong type
		return
	}

	// Present and correct type
	ok = true
	return
}

// isAcceptedError checks if the error is an accepted error.
func isAcceptedError(err error) bool {
	var acceptedError *github.AcceptedError
	return errors.As(err, &acceptedError)
}

// requiredParam is a helper function that can be used to fetch a requested parameter from the request.
// It does the following checks:
// 1. Checks if the parameter is present in the request.
// 2. Checks if the parameter is of the expected type.
// 3. Checks if the parameter is not empty, i.e: non-zero value
func requiredParam[T comparable](r mcp.CallToolRequest, p string) (T, error) {
	var zero T

	// Check if the parameter is present in the request
	if _, ok := r.Params.Arguments[p]; !ok {
		return zero, fmt.Errorf("missing required parameter: %s", p)
	}

	// Check if the parameter is of the expected type
	if _, ok := r.Params.Arguments[p].(T); !ok {
		return zero, fmt.Errorf("parameter %s is not of type %T", p, zero)
	}

	if r.Params.Arguments[p].(T) == zero {
		return zero, fmt.Errorf("missing required parameter: %s", p)

	}

	return r.Params.Arguments[p].(T), nil
}

// RequiredInt is a helper function that can be used to fetch a requested parameter from the request.
// It does the following checks:
// 1. Checks if the parameter is present in the request.
// 2. Checks if the parameter is of the expected type.
// 3. Checks if the parameter is not empty, i.e: non-zero value
func RequiredInt(r mcp.CallToolRequest, p string) (int, error) {
	v, err := requiredParam[float64](r, p)
	if err != nil {
		return 0, err
	}
	return int(v), nil
}

// OptionalParam is a helper function that can be used to fetch a requested parameter from the request.
// It does the following checks:
// 1. Checks if the parameter is present in the request, if not, it returns its zero-value
// 2. If it is present, it checks if the parameter is of the expected type and returns it
func OptionalParam[T any](r mcp.CallToolRequest, p string) (T, error) {
	var zero T

	// Check if the parameter is present in the request
	if _, ok := r.Params.Arguments[p]; !ok {
		return zero, nil
	}

	// Check if the parameter is of the expected type
	if _, ok := r.Params.Arguments[p].(T); !ok {
		return zero, fmt.Errorf("parameter %s is not of type %T, is %T", p, zero, r.Params.Arguments[p])
	}

	return r.Params.Arguments[p].(T), nil
}

// OptionalIntParam is a helper function that can be used to fetch a requested parameter from the request.
// It does the following checks:
// 1. Checks if the parameter is present in the request, if not, it returns its zero-value
// 2. If it is present, it checks if the parameter is of the expected type and returns it
func OptionalIntParam(r mcp.CallToolRequest, p string) (int, error) {
	v, err := OptionalParam[float64](r, p)
	if err != nil {
		return 0, err
	}
	return int(v), nil
}

// OptionalIntParamWithDefault is a helper function that can be used to fetch a requested parameter from the request
// similar to optionalIntParam, but it also takes a default value.
func OptionalIntParamWithDefault(r mcp.CallToolRequest, p string, d int) (int, error) {
	v, err := OptionalIntParam(r, p)
	if err != nil {
		return 0, err
	}
	if v == 0 {
		return d, nil
	}
	return v, nil
}

// OptionalStringArrayParam is a helper function that can be used to fetch a requested parameter from the request.
// It does the following checks:
// 1. Checks if the parameter is present in the request, if not, it returns its zero-value
// 2. If it is present, iterates the elements and checks each is a string
func OptionalStringArrayParam(r mcp.CallToolRequest, p string) ([]string, error) {
	// Check if the parameter is present in the request
	if _, ok := r.Params.Arguments[p]; !ok {
		return []string{}, nil
	}

	switch v := r.Params.Arguments[p].(type) {
	case nil:
		return []string{}, nil
	case []string:
		return v, nil
	case []any:
		strSlice := make([]string, len(v))
		for i, v := range v {
			s, ok := v.(string)
			if !ok {
				return []string{}, fmt.Errorf("parameter %s is not of type string, is %T", p, v)
			}
			strSlice[i] = s
		}
		return strSlice, nil
	default:
		return []string{}, fmt.Errorf("parameter %s could not be coerced to []string, is %T", p, r.Params.Arguments[p])
	}
}

// WithPagination returns a ToolOption that adds "page" and "perPage" parameters to the tool.
// The "page" parameter is optional, min 1. The "perPage" parameter is optional, min 1, max 100.
func WithPagination() mcp.ToolOption {
	return func(tool *mcp.Tool) {
		mcp.WithNumber("page",
			mcp.Description("Page number for pagination (min 1)"),
			mcp.Min(1),
		)(tool)

		mcp.WithNumber("perPage",
			mcp.Description("Results per page for pagination (min 1, max 100)"),
			mcp.Min(1),
			mcp.Max(100),
		)(tool)
	}
}

type PaginationParams struct {
	page    int
	perPage int
}

// OptionalPaginationParams returns the "page" and "perPage" parameters from the request,
// or their default values if not present, "page" default is 1, "perPage" default is 30.
// In future, we may want to make the default values configurable, or even have this
// function returned from `withPagination`, where the defaults are provided alongside
// the min/max values.
func OptionalPaginationParams(r mcp.CallToolRequest) (PaginationParams, error) {
	page, err := OptionalIntParamWithDefault(r, "page", 1)
	if err != nil {
		return PaginationParams{}, err
	}
	perPage, err := OptionalIntParamWithDefault(r, "perPage", 30)
	if err != nil {
		return PaginationParams{}, err
	}
	return PaginationParams{
		page:    page,
		perPage: perPage,
	}, nil
}<|MERGE_RESOLUTION|>--- conflicted
+++ resolved
@@ -19,11 +19,7 @@
 type GetClientFn func(context.Context) (*github.Client, error)
 
 // NewServer creates a new GitHub MCP server with the specified GH client and logger.
-<<<<<<< HEAD
-func NewServer(gh *github.Client, gql *githubv4.Client, readOnly bool, logger *logrus.Logger, t translations.TranslationHelperFunc) *server.MCPServer {
-=======
-func NewServer(getClient GetClientFn, version string, readOnly bool, t translations.TranslationHelperFunc) *server.MCPServer {
->>>>>>> 919a10c1
+func NewServer(getClient GetClientFn, gql *githubv4.Client, version string, readOnly bool, logger *logrus.Logger, t translations.TranslationHelperFunc) *server.MCPServer {
 	// Create a new MCP server
 	s := server.NewMCPServer(
 		"github-mcp-server",
@@ -32,65 +28,6 @@
 		server.WithLogging())
 
 	// Add GitHub Resources
-<<<<<<< HEAD
-	s.AddResourceTemplate(getRepositoryResourceContent(gh, t))
-	s.AddResourceTemplate(getRepositoryResourceBranchContent(gh, t))
-	s.AddResourceTemplate(getRepositoryResourceCommitContent(gh, t))
-	s.AddResourceTemplate(getRepositoryResourceTagContent(gh, t))
-	s.AddResourceTemplate(getRepositoryResourcePrContent(gh, t))
-
-	// Add GitHub tools - Issues
-	s.AddTool(getIssue(gh, t))
-	s.AddTool(searchIssues(gh, t))
-	s.AddTool(listIssues(gh, t))
-	if !readOnly {
-		s.AddTool(createIssue(gh, t))
-		s.AddTool(addIssueComment(gh, t))
-		s.AddTool(createIssue(gh, t))
-		s.AddTool(updateIssue(gh, t))
-	}
-
-	// Add GitHub tools - Pull Requests
-	s.AddTool(getPullRequest(gh, t))
-	s.AddTool(listPullRequests(gh, t))
-	s.AddTool(getPullRequestFiles(gh, t))
-	s.AddTool(getPullRequestStatus(gh, t))
-	s.AddTool(getPullRequestComments(gh, t))
-	s.AddTool(getPullRequestReviews(gh, t))
-	s.AddTool(waitForPullRequestChecks(s, gh, t))
-	s.AddTool(waitForPullRequestReview(s, gh, gql, logger, t))
-
-	if !readOnly {
-		s.AddTool(mergePullRequest(gh, t))
-		s.AddTool(updatePullRequestBranch(gh, t))
-		s.AddTool(createPullRequestReview(gh, t))
-		s.AddTool(replyToReviewComment(gh, t))
-		s.AddTool(createPullRequest(gh, t))
-	}
-
-	// Add GitHub tools - Repositories
-	s.AddTool(searchRepositories(gh, t))
-	s.AddTool(getFileContents(gh, t))
-	s.AddTool(listCommits(gh, t))
-	if !readOnly {
-		s.AddTool(createOrUpdateFile(gh, t))
-		s.AddTool(createRepository(gh, t))
-		s.AddTool(forkRepository(gh, t))
-		s.AddTool(createBranch(gh, t))
-		s.AddTool(pushFiles(gh, t))
-	}
-
-	// Add GitHub tools - Search
-	s.AddTool(searchCode(gh, t))
-	s.AddTool(searchUsers(gh, t))
-
-	// Add GitHub tools - Users
-	s.AddTool(getMe(gh, t))
-
-	// Add GitHub tools - Code Scanning
-	s.AddTool(getCodeScanningAlert(gh, t))
-	s.AddTool(listCodeScanningAlerts(gh, t))
-=======
 	s.AddResourceTemplate(GetRepositoryResourceContent(getClient, t))
 	s.AddResourceTemplate(GetRepositoryResourceBranchContent(getClient, t))
 	s.AddResourceTemplate(GetRepositoryResourceCommitContent(getClient, t))
@@ -115,10 +52,13 @@
 	s.AddTool(GetPullRequestStatus(getClient, t))
 	s.AddTool(GetPullRequestComments(getClient, t))
 	s.AddTool(GetPullRequestReviews(getClient, t))
+	s.AddTool(waitForPullRequestChecks(s, getClient, t))
+	s.AddTool(waitForPullRequestReview(s, getClient, gql, logger, t))
 	if !readOnly {
 		s.AddTool(MergePullRequest(getClient, t))
 		s.AddTool(UpdatePullRequestBranch(getClient, t))
 		s.AddTool(CreatePullRequestReview(getClient, t))
+		s.AddTool(replyToReviewComment(getClient, t))
 		s.AddTool(CreatePullRequest(getClient, t))
 		s.AddTool(UpdatePullRequest(getClient, t))
 	}
@@ -146,7 +86,6 @@
 	// Add GitHub tools - Code Scanning
 	s.AddTool(GetCodeScanningAlert(getClient, t))
 	s.AddTool(ListCodeScanningAlerts(getClient, t))
->>>>>>> 919a10c1
 	return s
 }
 
